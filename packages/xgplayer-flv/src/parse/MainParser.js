import Mp4Remuxer from './remux/Mp4remux'
import Demuxer from './demux/Demuxer'
import FlvParser from './FlvParser'
import TagDemuxer from './demux/TagDemuxer'
import Store from '../utils/Store'
import VodTask from '../utils/VodTask'
import LiveTask from '../utils/LiveTask'
import { EventTypes } from '../constants/types'
import Buffer from '../write/Buffer'

export default class MainParser extends Demuxer {
  constructor (config, player) {
    super()
    this.CLASS_NAME = this.constructor.name
    this._config = config
    this._player = player
    this._tempBaseTime = 0
    this.firstFlag = true
    this._store = new Store()
    this._store.isLive = config.isLive || false
    this.flvParser = new FlvParser(this._store)
    this.tagDemuxer = new TagDemuxer(this._store)
    this._mp4remuxer = new Mp4Remuxer()
    this._mp4remuxer.isLive = config.isLive || false
    this.buffer = new Buffer()
    this.bufferKeyframes = new Set()
    this.META_CHUNK_SIZE = 2 * Math.pow(10, 5)
    this.CHUNK_SIZE = Math.pow(10, 6)
    this.ftyp_moof = null
    this.isSourceOpen = false
    this._isNewSegmentsArrival = false
    this.isSeeking = false
    this.loadTask = null
    this.range = {
      start: -1,
      end: -1
    }
    this._isMediaInfoInited = false
    this._pendingFragments = []
    this._pendingRemoveRange = []
    this.err_cnt = 0
    if (!config.isLive) {
      this.initMeta()
    } else {
      this.initLiveStream()
    }
    this.initEventBind()
  }

  initLiveStream () {
    new LiveTask(this._config.url, {}).run(this.loadLiveData.bind(this))
  }

  loadLiveData (buffer) {
    if (buffer === undefined) {
      this.emit('live-end')
    }
    this.buffer.write(new Uint8Array(buffer))
    let offset = this.setFlv(this.buffer.buffer)
    this.buffer.buffer = this.buffer.buffer.slice(offset)
  }

  initMeta () {
    const self = this
<<<<<<< HEAD

=======
>>>>>>> 6cb21689
    const Resolver = {
      resolveChunk ({timeStamp, buffer}) {
        if (timeStamp !== self.loadTask.timeStamp) return
        self.err_cnt = 0
        self.buffer.write(new Uint8Array(buffer))
        let offset = self.setFlv(self.buffer.buffer)
        self.buffer.buffer = self.buffer.buffer.slice(offset)
        if (!self.isMediaInfoReady) {
          self.initMeta()
        }
      }
    }
    this.range = {
      start: this.range.end + 1,
      end: this.range.end + this.META_CHUNK_SIZE
    }
    const loadData = () => {
      return this.loadMetaData(this.range.start, this.range.end).then(Resolver.resolveChunk).catch((e) => {
        if (this.err_cnt >= 3) {
          this._player.emit('error', '加载视频失败')
          return
        }
        this.err_cnt += 1
        loadData()
      })
    }
    return loadData()
  }

  loadSegments (changeRange, currentTime = 0, preloadTime) {
    this._isNewSegmentsArrival = false
    const resolveChunk = ({timeStamp, buffer}) => {
      if (timeStamp !== this.loadTask.timeStamp) return
      this.err_cnt = 0
      this.buffer.write(new Uint8Array(buffer))
      let offset = this.setFlv(this.buffer.buffer)

      this.buffer.buffer = this.buffer.buffer.slice(offset)
      if (!this._isNewSegmentsArrival) {
        this.loadSegments(true)
      } else {
        this.isSeeking = false
      }
    }
    if (changeRange) {
      let _range = this.range

      if (this.getNextRangeEnd(currentTime, preloadTime) <= _range.end) {
        return Promise.resolve()
      }

      this.range = {
        start: this.range.end + 1,
        end: currentTime === undefined ? this.range.end + this.CHUNK_SIZE - 1 : this.getNextRangeEnd(currentTime, preloadTime) - 1
      }

      if (this.range.start >= this.range.end || !this.range.end) {
        this.range = _range
        return Promise.resolve()
      }
    }
    const loadData = () => {
      return this._loadSegmentsData(this.range.start, this.range.end).then(resolveChunk).catch(e => {
        if (this.err_cnt >= 3) {
          this._player.emit('error', '加载视频失败')
          return
        }
        this.err_cnt += 1
        loadData()
      })
    }
    return loadData()
  }

  getNextRangeEnd (start, preloadTime) {
    const { keyframes: { times, filePositions }, videoTimeScale } = this._store
    if (!times || !filePositions) { return this.range.end + this.CHUNK_SIZE }
    start *= videoTimeScale

    let expectEnd = start + (preloadTime * videoTimeScale)
    if (expectEnd > times[times.length - 1]) { return times[times.length - 1] }
    let left = 0
    let right = times.length - 1
    let index

    while (left <= right) {
      let mid = Math.floor((right + left) / 2)
      if (times[mid] <= expectEnd && expectEnd <= times[mid + 1]) {
        index = mid
        break
      } else if (left === right) {
        index = mid
        break
      } else if (expectEnd < times[mid]) {
        right = mid - 1
      } else {
        left = mid + 1
      }
    }

    return index ? filePositions[index] : ''
  }

  _loadSegmentsData (start = 0, end = start + this.CHUNK_SIZE) {
    this.loadTask = new VodTask(this._config.url, [start, end])
    return this.loadTask.promise
  }

  loadMetaData (start = 0, end = start + this.META_CHUNK_SIZE) {
    this.loadTask = new VodTask(this._config.url, [start, end])
    return this.loadTask.promise
  }
  setFlvFirst (arrayBuff, baseTime) {
    const offset = this.flvParser.setFlv(new Uint8Array(arrayBuff))
    const { tags } = this._store.state

    if (tags.length) {
      if (tags[0].tagType !== 18) {
        throw new Error('flv file without metadata tag')
      }

      if (this._tempBaseTime !== 0 && this._tempBaseTime === tags[0].getTime()) {
        this._store.state._timestampBase = 0
      }

      this.tagDemuxer.resolveTags(tags)
    }

    this.firstFlag = false
    return offset
  }

  setFlvUsually (arrayBuff, baseTime) {
    this.isParsing = true
    const offset = this.flvParser.setFlv(new Uint8Array(arrayBuff))
    const { tags } = this._store.state
    if (tags.length) {
      this.tagDemuxer.resolveTags(tags)
    }
    return offset
  }

  handleDataReady (audioTrack, videoTrack) {
    this._mp4remuxer.remux(audioTrack, videoTrack)
  }

  handleMetaDataReady (type, meta) {
    this._mp4remuxer.onMetaDataReady(type, meta)
  }

  handleError (e) {
    this.error(e)
  }

  handleMediaInfoReady (mediaInfo) {
    if (this._isMediaInfoInited) { return }

    const FTYP_MOOF = this._mp4remuxer.onMediaInfoReady(mediaInfo)
    if (!this.ftyp_moof) {
      this.ftyp_moof = FTYP_MOOF
      this.emit('ready', FTYP_MOOF)
    }
    this._isMediaInfoInited = true
  }
  initEventBind () {
    const prefix = 'demuxer_'
    const {
      handleError,
      handleDataReady,
      handleMetaDataReady,
      handleMediaInfoReady
    } = this

    this.on('mediaFragment', (newFrag) => {
      this._isNewSegmentsArrival = true
      this._pendingFragments.push(newFrag)
      const { randomAccessPoints } = newFrag.fragment
      if (randomAccessPoints && randomAccessPoints.length) {
        randomAccessPoints.forEach(rap => {
          this.bufferKeyframes.add(rap.dts)
        })
      }
      if (!this.isSourceOpen) { return }
      if (this._pendingFragments.length) {
        const fragment = this._pendingFragments.shift()
        if (!this.mse.appendBuffer(fragment.data)) {
          this._pendingFragments.unshift(fragment)
        } else {
          this._player.emit('cacheupdate', this._player)
        }
      }
    })
    this.on(EventTypes.ERROR, handleError.bind(this))
    this.on(`${prefix}data_ready`, handleDataReady.bind(this))
    this.on(`${prefix}meta_data_ready`, handleMetaDataReady.bind(this))
    this.on(`${prefix}media_info_ready`, handleMediaInfoReady.bind(this))
  }
  replay () {
    this.range = {
      start: this._store.metaEndPosition,
      end: this.getNextRangeEnd(0, this._config.preloadTime)
    }
    // this.firstFlag = true;
    this._mp4remuxer.seek()
    this.flvParser.seek()
    this.clearBuffer()
    this.loadSegments(false)
  }
  clearBuffer () {
    this._pendingFragments = []
    this._pendingRemoveRange = []
  }

  seek (target) {
    this.loadTask.cancel()
    const { keyframes = {}, videoTimeScale } = this._store
    let seekStart = target * videoTimeScale
    let startFilePos
    let endFilePos
    const length = Math.min(keyframes.filePositions.length, keyframes.times.length)
    let { preloadTime } = this._config

    function getEndFilePos (time, idx) {
      if (idx === keyframes.times.length) {
        endFilePos = idx
        return false
      }
      if (time <= preloadTime && preloadTime <= keyframes.times[idx + 1]) {
        endFilePos = idx
        return false
        // 需要处理EOF的情况
      }
      return true
    }
    let lo = 0
    let hi = length - 2
    while (lo <= hi) {
      let mid = Math.floor((lo + hi) / 2)
      let currentTime = keyframes.times[mid]
      let nextTime = keyframes.times[mid + 1] ? keyframes.times[mid + 1] : Number.MAX_SAFE_INTEGER
      if ((currentTime <= seekStart && seekStart <= nextTime) || lo === hi) {
        startFilePos = mid
        preloadTime = preloadTime * videoTimeScale + seekStart
        keyframes.times.every(getEndFilePos)
        break
      } else if (seekStart < currentTime) {
        hi = mid - 1
      } else {
        lo = mid + 1
      }
    }

    if (!this.isSeeking) {
      this.isSeeking = true
    } else {
      // this.tagDemuxer = new tagDemuxer(this._store);
      this._store.clearTags()
      // return;
    }
    this._pendingFragments = []
    this._mp4remuxer.seek()
    this.flvParser.seek()
    // VodTask.clear();
    this.range = {
      start: keyframes.filePositions[startFilePos],
      end: keyframes.filePositions[endFilePos] - 1 || ''
    }
    this.buffer = new Buffer()
    this.loadSegments(false)
  }
  get setFlv () {
    return this.firstFlag ? this.setFlvFirst : this.setFlvUsually
  }

  get isMediaInfoReady () {
    return this._store.mediaInfo.isComplete
  }

  get videoDuration () {
    return this._store.mediaInfo.duration
  }
  get hasPendingFragments () {
    return !!this._pendingFragments.length
  }

  get pendingFragments () {
    return this._pendingFragments
  }

  get videoTimeScale () {
    return this._store.videoTimeScale
  }
  get hasPendingRemoveRanges () {
    return this._pendingRemoveRange.length
  }

  get pendingRemoveRanges () {
    return this._pendingRemoveRange
  }

  get isSeekable () {
    return this._store.isSeekable
  }
}<|MERGE_RESOLUTION|>--- conflicted
+++ resolved
@@ -62,10 +62,6 @@
 
   initMeta () {
     const self = this
-<<<<<<< HEAD
-
-=======
->>>>>>> 6cb21689
     const Resolver = {
       resolveChunk ({timeStamp, buffer}) {
         if (timeStamp !== self.loadTask.timeStamp) return
